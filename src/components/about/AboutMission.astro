---
import Container from '../common/Container';
<<<<<<< HEAD
import { ABOUT_CONTENT } from '../../utils/constants';

const { mission, vision, values } = ABOUT_CONTENT;
=======
//import { ABOUT_CONTENT } from '../../utils/constants';//

//const { mission, vision, values } = ABOUT_CONTENT;//
>>>>>>> 3a1a2524
---

<section class="py-20 bg-dark-lighter">
  <Container>
    <div class="grid md:grid-cols-3 gap-12">
      <div class="text-center">
<<<<<<< HEAD
        <div class="w-16 h-16 bg-primary-light/10 rounded-full flex items-center justify-center mx-auto mb-6">
=======
        <!--div class="w-16 h-16 bg-primary-light/10 rounded-full flex items-center justify-center mx-auto mb-6">
>>>>>>> 3a1a2524
          <svg xmlns="http://www.w3.org/2000/svg" class="w-8 h-8 text-primary-light" fill="none" viewBox="0 0 24 24" stroke="currentColor">
            <path stroke-linecap="round" stroke-linejoin="round" stroke-width="2" d="M13 10V3L4 14h7v7l9-11h-7z" />
          </svg>
        </div>
        <h3 class="text-2xl font-bold mb-4 text-white">Missão</h3>
        <p class="text-gray-300">{mission}</p>
      </div>

      <div class="text-center">
        <div class="w-16 h-16 bg-primary-light/10 rounded-full flex items-center justify-center mx-auto mb-6">
          <svg xmlns="http://www.w3.org/2000/svg" class="w-8 h-8 text-primary-light" fill="none" viewBox="0 0 24 24" stroke="currentColor">
            <path stroke-linecap="round" stroke-linejoin="round" stroke-width="2" d="M15 12a3 3 0 11-6 0 3 3 0 016 0z" />
            <path stroke-linecap="round" stroke-linejoin="round" stroke-width="2" d="M2.458 12C3.732 7.943 7.523 5 12 5c4.478 0 8.268 2.943 9.542 7-1.274 4.057-5.064 7-9.542 7-4.477 0-8.268-2.943-9.542-7z" />
          </svg>
        </div>
        <h3 class="text-2xl font-bold mb-4 text-white">Visão</h3>
        <p class="text-gray-300">{vision}</p>
      </div>

      <div class="text-center">
        <div class="w-16 h-16 bg-primary-light/10 rounded-full flex items-center justify-center mx-auto mb-6">
          <svg xmlns="http://www.w3.org/2000/svg" class="w-8 h-8 text-primary-light" fill="none" viewBox="0 0 24 24" stroke="currentColor">
            <path stroke-linecap="round" stroke-linejoin="round" stroke-width="2" d="M9 12l2 2 4-4m6 2a9 9 0 11-18 0 9 9 0 0118 0z" />
          </svg>
        </div>
        <h3 class="text-2xl font-bold mb-4 text-white">Valores</h3>
        <ul class="space-y-2">
          {values.map(value => (
            <li class="text-gray-300">{value}</li>
          ))}
        </ul>
      </div-->
    </div>
  </Container>
</section><|MERGE_RESOLUTION|>--- conflicted
+++ resolved
@@ -1,25 +1,15 @@
 ---
 import Container from '../common/Container';
-<<<<<<< HEAD
 import { ABOUT_CONTENT } from '../../utils/constants';
 
 const { mission, vision, values } = ABOUT_CONTENT;
-=======
-//import { ABOUT_CONTENT } from '../../utils/constants';//
-
-//const { mission, vision, values } = ABOUT_CONTENT;//
->>>>>>> 3a1a2524
 ---
 
 <section class="py-20 bg-dark-lighter">
   <Container>
     <div class="grid md:grid-cols-3 gap-12">
       <div class="text-center">
-<<<<<<< HEAD
         <div class="w-16 h-16 bg-primary-light/10 rounded-full flex items-center justify-center mx-auto mb-6">
-=======
-        <!--div class="w-16 h-16 bg-primary-light/10 rounded-full flex items-center justify-center mx-auto mb-6">
->>>>>>> 3a1a2524
           <svg xmlns="http://www.w3.org/2000/svg" class="w-8 h-8 text-primary-light" fill="none" viewBox="0 0 24 24" stroke="currentColor">
             <path stroke-linecap="round" stroke-linejoin="round" stroke-width="2" d="M13 10V3L4 14h7v7l9-11h-7z" />
           </svg>
